--- conflicted
+++ resolved
@@ -144,19 +144,12 @@
       _RL viscAh_Z(1-OLx:sNx+OLx,1-OLy:sNy+OLy)
       _RL viscA4_D(1-OLx:sNx+OLx,1-OLy:sNy+OLy)
       _RL viscA4_Z(1-OLx:sNx+OLx,1-OLy:sNy+OLy)
-<<<<<<< HEAD
       _RL    vort3(1-OLx:sNx+OLx,1-OLy:sNy+OLy)
       _RL     hDiv(1-OLx:sNx+OLx,1-OLy:sNy+OLy)
       _RL   strain(1-OLx:sNx+OLx,1-OLy:sNy+OLy)
       _RL  tension(1-OLx:sNx+OLx,1-OLy:sNy+OLy)
-=======
-      _RL vort3(1-OLx:sNx+OLx,1-OLy:sNy+OLy)
-      _RL hDiv(1-OLx:sNx+OLx,1-OLy:sNy+OLy)
-      _RL strain(1-OLx:sNx+OLx,1-OLy:sNy+OLy)
-      _RL tension(1-OLx:sNx+OLx,1-OLy:sNy+OLy)
       _RL stretching(1-OLx:sNx+OLx,1-OLy:sNy+OLy)
-      _RL Nsquare(1-OLx:sNx+OLx,1-OLy:sNy+OLy)
->>>>>>> aa900cad
+      _RL  Nsquare(1-OLx:sNx+OLx,1-OLy:sNy+OLy)
       _RL  uDudxFac
       _RL  AhDudxFac
       _RL  vDudyFac

--- conflicted
+++ resolved
@@ -107,12 +107,9 @@
       _RL tension (1-OLx:sNx+OLx,1-OLy:sNy+OLy)
       _RL strain  (1-OLx:sNx+OLx,1-OLy:sNy+OLy)
       _RL strainBC(1-OLx:sNx+OLx,1-OLy:sNy+OLy)
-<<<<<<< HEAD
-      _RL cDrag   (1-OLx:sNx+OLx,1-OLy:sNy+OLy)
-=======
       _RL stretching(1-OLx:sNx+OLx,1-OLy:sNy+OLy)
       _RL Nsquare (1-OLx:sNx+OLx,1-OLy:sNy+OLy)
->>>>>>> aa900cad
+      _RL cDrag   (1-OLx:sNx+OLx,1-OLy:sNy+OLy)
       _RL KE      (1-OLx:sNx+OLx,1-OLy:sNy+OLy)
       _RL omega3  (1-OLx:sNx+OLx,1-OLy:sNy+OLy)
       _RL vort3   (1-OLx:sNx+OLx,1-OLy:sNy+OLy)
